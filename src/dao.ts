--- conflicted
+++ resolved
@@ -33,11 +33,8 @@
   TokenRegistrationEventV3,
 } from "./events/tokenRegistry";
 import { SnapshotEvent } from "./events/oracle";
-<<<<<<< HEAD
+import { OrderClosedEvent, OrderPlacedEvent } from "./events/limit_orders";
 import { Cursor } from "@apibara/protocol";
-=======
-import { OrderClosedEvent, OrderPlacedEvent } from "./events/limit_orders";
->>>>>>> 92d1fef8
 
 const MAX_TICK_SPACING = 354892;
 const LIMIT_ORDER_TICK_SPACING = 128;
