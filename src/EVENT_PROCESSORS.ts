--- conflicted
+++ resolved
@@ -73,13 +73,7 @@
       fromAddress: process.env.POSITIONS_ADDRESS,
       keys: [
         // PositionMinted
-<<<<<<< HEAD
         "0x2a9157ea1542bfe11220258bf15d8aa02d791e7f94426446ec85b94159929f",
-=======
-        FieldElement.fromBigInt(
-          0x2a9157ea1542bfe11220258bf15d8aa02d791e7f94426446ec85b94159929fn,
-        ),
->>>>>>> 92d1fef8
       ],
     },
     parser: parseLegacyPositionMintedEvent,
@@ -95,13 +89,7 @@
       fromAddress: process.env.POSITIONS_ADDRESS,
       keys: [
         // PositionMintedWithReferrer
-<<<<<<< HEAD
         "0x0289e57bf153052470392b578fad8d64393d2b5307e0cf1bf59f7967db3480fd",
-=======
-        FieldElement.fromBigInt(
-          0x0289e57bf153052470392b578fad8d64393d2b5307e0cf1bf59f7967db3480fdn,
-        ),
->>>>>>> 92d1fef8
       ],
     },
     parser: parsePositionMintedWithReferrerEvent,
@@ -115,13 +103,7 @@
       fromAddress: process.env.NFT_ADDRESS,
       keys: [
         // Transfer
-<<<<<<< HEAD
         "0x99cd8bde557814842a3121e8ddfd433a539b8c9f14bf31ebf108d12e6196e9",
-=======
-        FieldElement.fromBigInt(
-          0x99cd8bde557814842a3121e8ddfd433a539b8c9f14bf31ebf108d12e6196e9n,
-        ),
->>>>>>> 92d1fef8
       ],
     },
     parser: parseTransferEvent,
@@ -135,13 +117,7 @@
       fromAddress: process.env.CORE_ADDRESS,
       keys: [
         // PositionUpdated
-<<<<<<< HEAD
         "0x03a7adca3546c213ce791fabf3b04090c163e419c808c9830fb343a4a395946e",
-=======
-        FieldElement.fromBigInt(
-          0x03a7adca3546c213ce791fabf3b04090c163e419c808c9830fb343a4a395946en,
-        ),
->>>>>>> 92d1fef8
       ],
     },
     parser: parsePositionUpdatedEvent,
@@ -155,13 +131,7 @@
       fromAddress: process.env.CORE_ADDRESS,
       keys: [
         // PositionFeesCollected
-<<<<<<< HEAD
         "0x96982abd597114bdaa4a60612f87fabfcc7206aa12d61c50e7ba1e6c291100",
-=======
-        FieldElement.fromBigInt(
-          0x96982abd597114bdaa4a60612f87fabfcc7206aa12d61c50e7ba1e6c291100n,
-        ),
->>>>>>> 92d1fef8
       ],
     },
     parser: parsePositionFeesCollectedEvent,
@@ -175,13 +145,7 @@
       fromAddress: process.env.CORE_ADDRESS,
       keys: [
         // Swapped
-<<<<<<< HEAD
         "0x157717768aca88da4ac4279765f09f4d0151823d573537fbbeb950cdbd9a870",
-=======
-        FieldElement.fromBigInt(
-          0x157717768aca88da4ac4279765f09f4d0151823d573537fbbeb950cdbd9a870n,
-        ),
->>>>>>> 92d1fef8
       ],
     },
     parser: parseSwappedEvent,
@@ -195,13 +159,7 @@
       fromAddress: process.env.CORE_ADDRESS,
       keys: [
         // PoolInitialized
-<<<<<<< HEAD
         "0x025ccf80ee62b2ca9b97c76ccea317c7f450fd6efb6ed6ea56da21d7bb9da5f1",
-=======
-        FieldElement.fromBigInt(
-          0x025ccf80ee62b2ca9b97c76ccea317c7f450fd6efb6ed6ea56da21d7bb9da5f1n,
-        ),
->>>>>>> 92d1fef8
       ],
     },
     parser: parsePoolInitializedEvent,
@@ -215,13 +173,7 @@
       fromAddress: process.env.CORE_ADDRESS,
       keys: [
         // ProtocolFeesWithdrawn
-<<<<<<< HEAD
         "0x291697c8230383d5c3cc8dc39443356a7da6b0735605fb0ee0f7bfbb7b824a",
-=======
-        FieldElement.fromBigInt(
-          0x291697c8230383d5c3cc8dc39443356a7da6b0735605fb0ee0f7bfbb7b824an,
-        ),
->>>>>>> 92d1fef8
       ],
     },
     parser: parseProtocolFeesWithdrawnEvent,
@@ -235,13 +187,7 @@
       fromAddress: process.env.CORE_ADDRESS,
       keys: [
         // ProtocolFeesPaid
-<<<<<<< HEAD
         "0x5dacf59794364ad1555bb3c9b2346afa81e57e5c19bb6bae0d22721c96c4e5",
-=======
-        FieldElement.fromBigInt(
-          0x5dacf59794364ad1555bb3c9b2346afa81e57e5c19bb6bae0d22721c96c4e5n,
-        ),
->>>>>>> 92d1fef8
       ],
     },
     parser: parseProtocolFeesPaidEvent,
@@ -255,13 +201,7 @@
       fromAddress: process.env.CORE_ADDRESS,
       keys: [
         // FeesAccumulated
-<<<<<<< HEAD
         "0x0237e5e0677822acfc9117ed0f7ba4810b2c6b539a2359e8d73f9025d56957aa",
-=======
-        FieldElement.fromBigInt(
-          0x0237e5e0677822acfc9117ed0f7ba4810b2c6b539a2359e8d73f9025d56957aan,
-        ),
->>>>>>> 92d1fef8
       ],
     },
     parser: parseFeesAccumulatedEvent,
@@ -275,13 +215,7 @@
       fromAddress: process.env.TOKEN_REGISTRY_ADDRESS,
       keys: [
         // Registration
-<<<<<<< HEAD
         "0x3ea44da5af08f985c5ac763fa2573381d77aeee47d9a845f0c6764cb805d74",
-=======
-        FieldElement.fromBigInt(
-          0x3ea44da5af08f985c5ac763fa2573381d77aeee47d9a845f0c6764cb805d74n,
-        ),
->>>>>>> 92d1fef8
       ],
     },
     parser: parseRegistrationEvent,
@@ -292,21 +226,10 @@
   },
   <EventProcessor<TokenRegistrationEvent>>{
     filter: {
-<<<<<<< HEAD
       fromAddress: process.env.TOKEN_REGISTRY_V2_ADDRESS,
       keys: [
         // Registration
         "0x3ea44da5af08f985c5ac763fa2573381d77aeee47d9a845f0c6764cb805d74",
-=======
-      fromAddress: FieldElement.fromBigInt(
-        process.env.TOKEN_REGISTRY_V2_ADDRESS,
-      ),
-      keys: [
-        // Registration
-        FieldElement.fromBigInt(
-          0x3ea44da5af08f985c5ac763fa2573381d77aeee47d9a845f0c6764cb805d74n,
-        ),
->>>>>>> 92d1fef8
       ],
     },
     parser: parseRegistrationEvent,
@@ -341,13 +264,7 @@
       fromAddress: process.env.TWAMM_ADDRESS,
       keys: [
         // OrderUpdated
-<<<<<<< HEAD
         "0xb670ed7b7ee8ccb350963a7dea39493daff6e7a43ab021a0e4ac2d652d359e",
-=======
-        FieldElement.fromBigInt(
-          0xb670ed7b7ee8ccb350963a7dea39493daff6e7a43ab021a0e4ac2d652d359en,
-        ),
->>>>>>> 92d1fef8
       ],
     },
     parser: parseOrderUpdated,
@@ -361,13 +278,7 @@
       fromAddress: process.env.TWAMM_ADDRESS,
       keys: [
         // OrderProceedsWithdrawn
-<<<<<<< HEAD
         "0x3e074150c5906b2e323cea942b41f67f3639fcae5dc1fe4cf19c6801dff89b5",
-=======
-        FieldElement.fromBigInt(
-          0x3e074150c5906b2e323cea942b41f67f3639fcae5dc1fe4cf19c6801dff89b5n,
-        ),
->>>>>>> 92d1fef8
       ],
     },
     parser: parseOrderProceedsWithdrawn,
@@ -381,13 +292,7 @@
       fromAddress: process.env.TWAMM_ADDRESS,
       keys: [
         // VirtualOrdersExecuted
-<<<<<<< HEAD
         "0x29416aa69fb4a5270dd3c2b3e6d05f457dc0dbf96f423db1f86c5b7b2e6840f",
-=======
-        FieldElement.fromBigInt(
-          0x29416aa69fb4a5270dd3c2b3e6d05f457dc0dbf96f423db1f86c5b7b2e6840fn,
-        ),
->>>>>>> 92d1fef8
       ],
     },
     parser: parseVirtualOrdersExecuted,
@@ -401,13 +306,7 @@
       fromAddress: process.env.STAKER_ADDRESS,
       keys: [
         // Staked
-<<<<<<< HEAD
         "0x024fdaadc324c3bb8e59febfb2e8a399331e58193489e54ac40fec46745a9ebe",
-=======
-        FieldElement.fromBigInt(
-          0x024fdaadc324c3bb8e59febfb2e8a399331e58193489e54ac40fec46745a9eben,
-        ),
->>>>>>> 92d1fef8
       ],
     },
     parser: parseStakedEvent,
@@ -421,13 +320,7 @@
       fromAddress: process.env.STAKER_ADDRESS,
       keys: [
         // Withdrawn
-<<<<<<< HEAD
         "0x036a4d15ab9e146faab90d4abc1c0cad17c4ded24551c781ba100392b5a70248",
-=======
-        FieldElement.fromBigInt(
-          0x036a4d15ab9e146faab90d4abc1c0cad17c4ded24551c781ba100392b5a70248n,
-        ),
->>>>>>> 92d1fef8
       ],
     },
     parser: parseWithdrawnEvent,
@@ -441,13 +334,7 @@
       fromAddress: process.env.GOVERNOR_ADDRESS,
       keys: [
         // Proposed
-<<<<<<< HEAD
         "0x02a98c37f5b13fe14803e72b284c81be9ebbedc6cf74ed8d1489ed74951cba3f",
-=======
-        FieldElement.fromBigInt(
-          0x02a98c37f5b13fe14803e72b284c81be9ebbedc6cf74ed8d1489ed74951cba3fn,
-        ),
->>>>>>> 92d1fef8
       ],
     },
     parser: parseGovernorProposedEvent,
@@ -461,13 +348,7 @@
       fromAddress: process.env.GOVERNOR_ADDRESS,
       keys: [
         // Canceled
-<<<<<<< HEAD
         "0xad1f80a0e6ac2d42f6ce99670de84817aef2368cd22a19f85fcb721f689192",
-=======
-        FieldElement.fromBigInt(
-          0xad1f80a0e6ac2d42f6ce99670de84817aef2368cd22a19f85fcb721f689192n,
-        ),
->>>>>>> 92d1fef8
       ],
     },
     parser: parseGovernorCanceledEvent,
@@ -481,13 +362,7 @@
       fromAddress: process.env.GOVERNOR_ADDRESS,
       keys: [
         // CreationThresholdBreached
-<<<<<<< HEAD
         "0xda0eb1cb71bdbfac21648d8b87024714f7eb6207978c7eb359a20144a99baf",
-=======
-        FieldElement.fromBigInt(
-          0xda0eb1cb71bdbfac21648d8b87024714f7eb6207978c7eb359a20144a99bafn,
-        ),
->>>>>>> 92d1fef8
       ],
     },
     parser: parseGovernorCreationThresholdBreached,
@@ -502,13 +377,7 @@
       fromAddress: process.env.GOVERNOR_ADDRESS,
       keys: [
         // Voted
-<<<<<<< HEAD
         "0x5c9afac1c510b50d3e0004024ba7b8e190864f1543dd8025d08f88410fb162",
-=======
-        FieldElement.fromBigInt(
-          0x5c9afac1c510b50d3e0004024ba7b8e190864f1543dd8025d08f88410fb162n,
-        ),
->>>>>>> 92d1fef8
       ],
     },
     parser: parseGovernorVotedEvent,
@@ -522,13 +391,7 @@
       fromAddress: process.env.GOVERNOR_ADDRESS,
       keys: [
         // Executed
-<<<<<<< HEAD
         "0x01f4317aae43f6c24b2b85c6d8b21d5fa0a28cee0476cd52ca5d60d4787aab78",
-=======
-        FieldElement.fromBigInt(
-          0x01f4317aae43f6c24b2b85c6d8b21d5fa0a28cee0476cd52ca5d60d4787aab78n,
-        ),
->>>>>>> 92d1fef8
       ],
     },
     parser: parseGovernorExecutedEvent,
@@ -542,13 +405,7 @@
       fromAddress: process.env.GOVERNOR_ADDRESS,
       keys: [
         // Described
-<<<<<<< HEAD
         "0x8643a1c8a461189d5b77de7576b06aa9148c9127101228f02816d13768e7a9",
-=======
-        FieldElement.fromBigInt(
-          0x8643a1c8a461189d5b77de7576b06aa9148c9127101228f02816d13768e7a9n,
-        ),
->>>>>>> 92d1fef8
       ],
     },
     parser: parseDescribedEvent,
@@ -562,13 +419,7 @@
       fromAddress: process.env.GOVERNOR_ADDRESS,
       keys: [
         // Reconfigured
-<<<<<<< HEAD
         "0x02b9973fd701ab68169e139e241db74576eca4e885bad73d016982a59f1ac9fb",
-=======
-        FieldElement.fromBigInt(
-          0x02b9973fd701ab68169e139e241db74576eca4e885bad73d016982a59f1ac9fbn,
-        ),
->>>>>>> 92d1fef8
       ],
     },
     parser: parseGovernorReconfigured,
@@ -582,13 +433,7 @@
       fromAddress: process.env.ORACLE_ADDRESS,
       keys: [
         // SnapshotEvent
-<<<<<<< HEAD
         "0x0385e1b60fdfb8aeee9212a69cdb72415cef7b24ec07a60cdd65b65d0582238b",
-=======
-        FieldElement.fromBigInt(
-          0x0385e1b60fdfb8aeee9212a69cdb72415cef7b24ec07a60cdd65b65d0582238bn,
-        ),
->>>>>>> 92d1fef8
       ],
     },
     parser: parseSnapshotEvent,
