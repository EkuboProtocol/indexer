export interface Parser<T> {
<<<<<<< HEAD
  (data: readonly `0x${string}`[], startingFrom: number): {
=======
  (
    data: starknet.IFieldElement[],
    startingFrom: number,
  ): {
>>>>>>> 92d1fef8
    value: T;
    next: number;
  };
}

export function parseSpanOf<T>(type: Parser<T>): Parser<T[]> {
  return (data, startingFrom) => {
    const numElements = Number(data[startingFrom]);

    const elements: T[] = [];
    let index = startingFrom + 1;

    while (elements.length < numElements) {
      const { value, next } = type(data, index);
      index = next;
      elements.push(value);
    }

    return {
      value: elements,
      next: index,
    };
  };
}

export const parseU128: Parser<bigint> = (data, startingFrom) => {
  return {
    value: BigInt(data[startingFrom]),
    next: startingFrom + 1,
  };
};

export const parseU64 = parseU128;

export const parseU256: Parser<bigint> = (data, startingFrom) => {
  return {
    value:
      BigInt(data[startingFrom]) + BigInt(data[startingFrom + 1]) * 2n ** 128n,
    next: startingFrom + 2,
  };
};

export const parseI129: Parser<bigint> = (data, startingFrom) => {
  return {
    value:
      BigInt(data[startingFrom]) *
      (BigInt(data[startingFrom + 1]) !== 0n ? -1n : 1n),
    next: startingFrom + 2,
  };
};

export type GetParserType<T extends Parser<any>> =
  T extends Parser<infer U> ? U : never;

export const parseU8: Parser<number> = (data, startingFrom) => {
  return {
    value: Number(data[startingFrom]),
    next: startingFrom + 1,
  };
};

export const parseFelt252: Parser<bigint> = (data, startingFrom) => {
  return {
    value: BigInt(data[startingFrom]),
    next: startingFrom + 1,
  };
};

export const parseAddress: Parser<bigint> = parseFelt252;

export const parseBoolean: Parser<boolean> = (data, startingFrom) => {
  let num = BigInt(data[startingFrom]);
  let value: boolean;
  if (num === 0n) {
    value = false;
  } else {
    if (num === 1n) {
      value = true;
    } else {
      throw new Error("Invalid boolean value");
    }
  }
  return {
    value,
    next: startingFrom + 1,
  };
};

/**
 * Returns a parser that will only run if there is additional data in the event to be parsed
 * @param parser the parser that it will run if there is additional data
 */
export function backwardsCompatibleParserAdditionalArgument<T>(
  parser: Parser<T>,
): Parser<T | null> {
  return (data, startingFrom) => {
    if (startingFrom < data.length) {
      return parser(data, startingFrom);
    }
    return { value: null, next: startingFrom };
  };
}

export function combineParsers<
  T extends {
    [key: string]: unknown;
  },
>(parsers: {
  [K in keyof T]: { index: number; parser: Parser<T[K]> };
}): Parser<T> {
  return (data, startingFrom) =>
    Object.entries(parsers)
      .sort(([, { index: index0 }], [, { index: index1 }]) => {
        return index0 - index1;
      })
      .reduce(
        (memo, fieldParser) => {
          const { value: parsedValue, next } = fieldParser[1].parser(
            data,
            memo.next,
          );
          memo.value[fieldParser[0] as keyof T] = parsedValue;
          memo.next = next;
          return memo;
        },
        {
          value: {} as Partial<T>,
          next: startingFrom,
        },
      ) as {
      value: T;
      next: number;
    };
}

export const parseUint8Array: Parser<Uint8Array> = (data, startingFrom) => {
  const { next, value } = parseFelt252(data, startingFrom);

  const result: number[] = [];
  for (let i = 0; i < 31; i++) {
    const position = BigInt(i * 8);
    const byte = (value & (255n << position)) >> position;
    if (byte === 0n) {
      break;
    }
    result.unshift(Number(byte));
  }

  return {
    value: new Uint8Array(result),
    next,
  };
};
const parseByteArrayWords = parseSpanOf(parseUint8Array);
export const parseByteArray: Parser<string> = (data, startingFrom) => {
  const words = parseByteArrayWords(data, startingFrom);

  const value = new TextDecoder().decode(
    Buffer.concat([
      ...words.value,
      // pending word
      parseUint8Array(data, words.next).value,
    ]),
  );

  return {
    // pending word length is not used
    next: words.next + 2,
    value,
  };
};<|MERGE_RESOLUTION|>--- conflicted
+++ resolved
@@ -1,12 +1,8 @@
 export interface Parser<T> {
-<<<<<<< HEAD
-  (data: readonly `0x${string}`[], startingFrom: number): {
-=======
   (
-    data: starknet.IFieldElement[],
+    data: readonly `0x${string}`[],
     startingFrom: number,
   ): {
->>>>>>> 92d1fef8
     value: T;
     next: number;
   };
